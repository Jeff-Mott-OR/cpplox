#include <cstdlib>

#include <exception>
#include <fstream>
#include <ios>
#include <iostream>
#include <iterator>
#include <string>
#include <utility>
#include <vector>

#include <gsl/span>

#include "ast_printer.hpp"
#include "parser.hpp"
#include "token.hpp"
#include "scanner.hpp"

using std::cin;
using std::cout;
using std::exception;
using std::exit;
using std::getline;
using std::ifstream;
using std::istream_iterator;
using std::move;
using std::noskipws;
using std::string;
using std::vector;

using gsl::span;

using motts::lox::Ast_printer;
using motts::lox::Parser;
using motts::lox::Scanner;
using motts::lox::Scanner_error;
using motts::lox::Token;

<<<<<<< HEAD
auto run(const string& source) {
    Scanner scanner {source};
    const auto& tokens = scanner.scan_tokens();
    for (const auto& token : tokens) {
        cout << *token << "\n";
    }
=======
auto run(string&& source) {
    Scanner scanner {move(source)};
    Parser parser {vector<Token>{scanner.scan_tokens()}};
    const auto expression = parser.parse();

    Ast_printer ast_printer;
    expression->accept(ast_printer);
    cout << ast_printer.result() << "\n";
>>>>>>> 5a86d8e2
}

auto run_file(const string& path) {
    // IIFE to limit scope of ifstream
    auto source = ([&] () {
        ifstream in {path};
        in.exceptions(ifstream::failbit | ifstream::badbit);
        in >> noskipws;

        // Reaching eof will set the failbit (for some damn reason), and therefore also trigger an exception,
        // so temporarily disable exceptions, then check if we "failed" by eof before re-enabling exceptions.
        in.exceptions(ifstream::goodbit);
        const string source {istream_iterator<char>{in}, istream_iterator<char>{}};
        if (in.fail() && in.eof()) {
            in.clear();
        }
        in.exceptions(ifstream::failbit | ifstream::badbit);

        return source;
    })();

    run(move(source));
}

auto run_prompt() {
    while (true) {
        cout << "> ";

        string source_line;
        getline(cin, source_line);

        // If the user makes a mistake, it shouldn't kill their entire session
        try {
            run(move(source_line));
        } catch (const Scanner_error& e) {
            cout << e.what() << "\n";
        }
    }
}

int main(int argc, const char* argv[]) {
    try {
        // STL container-like interface to argv
        span<const char*> argv_span {argv, argc};

        if (argv_span.size() > 2) {
            cout << "Usage: cpplox [script]\n";
        } else if (argv_span.size() == 2) {
            run_file(argv_span.at(1));
        } else {
            run_prompt();
        }
    } catch (const exception& e) {
        cout << "Something went wrong: " << e.what() << "\n";

        exit(EXIT_FAILURE);
    } catch (...) {
        cout << "Something went wrong.\n";

        exit(EXIT_FAILURE);
    }
}<|MERGE_RESOLUTION|>--- conflicted
+++ resolved
@@ -36,14 +36,6 @@
 using motts::lox::Scanner_error;
 using motts::lox::Token;
 
-<<<<<<< HEAD
-auto run(const string& source) {
-    Scanner scanner {source};
-    const auto& tokens = scanner.scan_tokens();
-    for (const auto& token : tokens) {
-        cout << *token << "\n";
-    }
-=======
 auto run(string&& source) {
     Scanner scanner {move(source)};
     Parser parser {vector<Token>{scanner.scan_tokens()}};
@@ -52,7 +44,6 @@
     Ast_printer ast_printer;
     expression->accept(ast_printer);
     cout << ast_printer.result() << "\n";
->>>>>>> 5a86d8e2
 }
 
 auto run_file(const string& path) {
