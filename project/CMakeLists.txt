cmake_minimum_required(VERSION 3.10)

set(Boost_USE_STATIC_LIBS TRUE)
find_package(Boost COMPONENTS filesystem unit_test_framework)

find_path(GSL_INCLUDE_DIR gsl/gsl)

add_executable(
    cpplox

    src/main.cpp
    src/ast_printer.cpp
    src/expression.cpp
    src/parser.cpp
    src/scanner.cpp
    src/token.cpp
)
set_property(TARGET cpplox PROPERTY CXX_STANDARD 14)
target_link_libraries(cpplox PRIVATE Boost::boost)
target_include_directories(cpplox PRIVATE "${GSL_INCLUDE_DIR}")

# Install into wherever CMAKE_INSTALL_PREFIX points to
install(TARGETS main DESTINATION ./)

# CMake doesn't abstract warning options for us, so detect compiler.
# Assume anything that isn't MSVC is GNU or GNU-compatible.
if(CMAKE_CXX_COMPILER_ID STREQUAL "MSVC")
    # /Wall is broken in MSVC 2017, so use /W4 instead
    # https://social.msdn.microsoft.com/Forums/en-US/vcgeneral/thread/891a02d2-d0cf-495a-bcea-41001cf599de/
    target_compile_options(cpplox PRIVATE /W4)
else()
    target_compile_options(cpplox PRIVATE -Wall -Wextra)
endif()

# Disabling RTTI because I don't need it for this program, and it's probably a smell if I did.
# CMake doesn't abstract RTTI options for us, so detect compiler.
# Assume anything that isn't MSVC is GNU or GNU-compatible.
if(CMAKE_CXX_COMPILER_ID STREQUAL "MSVC")
    target_compile_options(cpplox PRIVATE /GR-)
else()
<<<<<<< HEAD
    target_compile_options(main PRIVATE -fno-rtti)
endif()

option(ENABLE_TESTING "Whether to build the test harness and enable testing." FALSE)
if(ENABLE_TESTING)
    add_executable(test_harness test/main.cpp)
    set_property(TARGET test_harness PROPERTY CXX_STANDARD 14)
    target_link_libraries(test_harness PRIVATE Boost::boost Boost::filesystem Boost::unit_test_framework)
    target_include_directories(test_harness PRIVATE "${GSL_INCLUDE_DIR}")

    # Install into wherever CMAKE_INSTALL_PREFIX points to
    install(TARGETS test_harness DESTINATION ./test)
    install(DIRECTORY test/scripts DESTINATION ./test)

    # Just one test to kick-off the test harness
    enable_testing()
    add_test(NAME test_harness COMMAND test_harness "$<TARGET_FILE:main>" WORKING_DIRECTORY "${CMAKE_INSTALL_PREFIX}/test")
=======
    target_compile_options(cpplox PRIVATE -fno-rtti)
>>>>>>> 5a86d8e2
endif()<|MERGE_RESOLUTION|>--- conflicted
+++ resolved
@@ -20,7 +20,7 @@
 target_include_directories(cpplox PRIVATE "${GSL_INCLUDE_DIR}")
 
 # Install into wherever CMAKE_INSTALL_PREFIX points to
-install(TARGETS main DESTINATION ./)
+install(TARGETS cpplox DESTINATION ./)
 
 # CMake doesn't abstract warning options for us, so detect compiler.
 # Assume anything that isn't MSVC is GNU or GNU-compatible.
@@ -38,8 +38,7 @@
 if(CMAKE_CXX_COMPILER_ID STREQUAL "MSVC")
     target_compile_options(cpplox PRIVATE /GR-)
 else()
-<<<<<<< HEAD
-    target_compile_options(main PRIVATE -fno-rtti)
+    target_compile_options(cpplox PRIVATE -fno-rtti)
 endif()
 
 option(ENABLE_TESTING "Whether to build the test harness and enable testing." FALSE)
@@ -55,8 +54,5 @@
 
     # Just one test to kick-off the test harness
     enable_testing()
-    add_test(NAME test_harness COMMAND test_harness "$<TARGET_FILE:main>" WORKING_DIRECTORY "${CMAKE_INSTALL_PREFIX}/test")
-=======
-    target_compile_options(cpplox PRIVATE -fno-rtti)
->>>>>>> 5a86d8e2
+    add_test(NAME test_harness COMMAND test_harness "$<TARGET_FILE:cpplox>" WORKING_DIRECTORY "${CMAKE_INSTALL_PREFIX}/test")
 endif()