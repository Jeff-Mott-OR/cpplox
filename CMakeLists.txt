cmake_minimum_required(VERSION 3.10)

include(ExternalProject)

# Setting EP_BASE gets us a better directory structure than the legacy default
set_property(DIRECTORY PROPERTY EP_BASE "${CMAKE_CURRENT_BINARY_DIR}/ExternalProjects")

# Boost
if(CMAKE_HOST_UNIX)
    set(BOOST_CONFIGURE_COMMAND ./bootstrap.sh)
else()
    set(BOOST_CONFIGURE_COMMAND bootstrap.bat)
endif()
ExternalProject_Add(
    boost
    URL https://dl.bintray.com/boostorg/release/1.65.1/source/boost_1_65_1.tar.gz

<<<<<<< HEAD
    # Don't build unless the main project depends on it
    EXCLUDE_FROM_ALL TRUE
=======
    # Don't build unless a project depends on it
    EXCLUDE_FROM_ALL 1
>>>>>>> 5a86d8e2

    # Set the working directory to the source dir
    BUILD_IN_SOURCE TRUE

    CONFIGURE_COMMAND "${BOOST_CONFIGURE_COMMAND}"

    # An out-of-source install would be ideal, but that involves copying all the
    # header files, which is super slow on windows
    BUILD_COMMAND ./b2 "--stagedir=<SOURCE_DIR>" --with-filesystem --with-test variant=release link=static stage
    INSTALL_COMMAND ""
)
ExternalProject_Get_Property(boost SOURCE_DIR)
set(INSTALLATION_PREFIXES "${INSTALLATION_PREFIXES}$<SEMICOLON>${SOURCE_DIR}")

# GSL
ExternalProject_Add(
    gsl
    URL https://github.com/Microsoft/GSL/archive/1f82596e1dada0067712527262a3d561ad51ddac.zip

<<<<<<< HEAD
    # Don't build unless the main project depends on it
    EXCLUDE_FROM_ALL TRUE
=======
    # Don't build unless a project depends on it
    EXCLUDE_FROM_ALL 1
>>>>>>> 5a86d8e2

    # Header-only library; nothing to configure, build, or install
    CONFIGURE_COMMAND ""
    BUILD_COMMAND ""
    INSTALL_COMMAND ""
)
ExternalProject_Get_Property(gsl SOURCE_DIR)
set(INSTALLATION_PREFIXES "${INSTALLATION_PREFIXES}$<SEMICOLON>${SOURCE_DIR}")

# Main
# Now that we have our dependencies on disk to be found,
# it's safe to configure (run cmake on) the real project.
ExternalProject_Add(
    main
    DEPENDS boost gsl

    # The main project is already on disk
    DOWNLOAD_COMMAND ""
    SOURCE_DIR "${CMAKE_CURRENT_SOURCE_DIR}/project"

<<<<<<< HEAD
    CMAKE_ARGS
        # Tell the real project where to find the dependencies
        "-DCMAKE_PREFIX_PATH=${INSTALLATION_PREFIXES}"
=======
    # Tell the project where to find the dependencies
    CMAKE_ARGS "-DCMAKE_PREFIX_PATH=${INSTALLATION_PREFIXES}"
>>>>>>> 5a86d8e2

        # Also build the test harness
        -DENABLE_TESTING=TRUE

        # Force install into ExternalProjects directory, otherwise it will try to install
        # into global system default location.
        "-DCMAKE_INSTALL_PREFIX=<INSTALL_DIR>"

    TEST_AFTER_INSTALL TRUE
)<|MERGE_RESOLUTION|>--- conflicted
+++ resolved
@@ -15,13 +15,8 @@
     boost
     URL https://dl.bintray.com/boostorg/release/1.65.1/source/boost_1_65_1.tar.gz
 
-<<<<<<< HEAD
-    # Don't build unless the main project depends on it
+    # Don't build unless a project depends on it
     EXCLUDE_FROM_ALL TRUE
-=======
-    # Don't build unless a project depends on it
-    EXCLUDE_FROM_ALL 1
->>>>>>> 5a86d8e2
 
     # Set the working directory to the source dir
     BUILD_IN_SOURCE TRUE
@@ -41,13 +36,8 @@
     gsl
     URL https://github.com/Microsoft/GSL/archive/1f82596e1dada0067712527262a3d561ad51ddac.zip
 
-<<<<<<< HEAD
-    # Don't build unless the main project depends on it
+    # Don't build unless a project depends on it
     EXCLUDE_FROM_ALL TRUE
-=======
-    # Don't build unless a project depends on it
-    EXCLUDE_FROM_ALL 1
->>>>>>> 5a86d8e2
 
     # Header-only library; nothing to configure, build, or install
     CONFIGURE_COMMAND ""
@@ -68,14 +58,9 @@
     DOWNLOAD_COMMAND ""
     SOURCE_DIR "${CMAKE_CURRENT_SOURCE_DIR}/project"
 
-<<<<<<< HEAD
     CMAKE_ARGS
-        # Tell the real project where to find the dependencies
+        # Tell the project where to find the dependencies
         "-DCMAKE_PREFIX_PATH=${INSTALLATION_PREFIXES}"
-=======
-    # Tell the project where to find the dependencies
-    CMAKE_ARGS "-DCMAKE_PREFIX_PATH=${INSTALLATION_PREFIXES}"
->>>>>>> 5a86d8e2
 
         # Also build the test harness
         -DENABLE_TESTING=TRUE
